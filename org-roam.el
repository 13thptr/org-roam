--- conflicted
+++ resolved
@@ -158,57 +158,6 @@
   :type '(repeat character)
   :group 'org-roam)
 
-<<<<<<< HEAD
-=======
-(defcustom org-roam-title-sources '((title headline) alias)
-  "The list of sources from which to retrieve a note title.
-Each element in the list is either:
-
-1. a symbol -- this symbol corresponds to a title retrieval
-function, which returns the list of titles for the current buffer
-2. a list of symbols -- symbols in the list are treated as
-with (1).  The return value of this list is the first symbol in
-the list returning a non-nil value.
-
-The return results of the root list are concatenated.
-
-For example the setting: '((title headline) alias) means the following:
-
-1. Return the 'title + 'alias, if the title of current buffer is non-empty;
-2. Or return 'headline + 'alias otherwise.
-
-The currently supported symbols are:
-
-  `title'
-   The \"#+title\" property of org file.
-
-  `alias'
-   The \"#+roam_alias\" property of the org file, using
-   space-delimited strings.
-
-   `headline'
-   The first headline in the org file."
-  :type '(repeat
-          (choice
-           (repeat symbol)
-           (symbol)))
-  :group 'org-roam)
-
-(defcustom org-roam-file-completion-tag-position 'prepend
-  "Prepend, append, or omit tags from the file titles during completion."
-  :type '(choice (const :tag "Prepend" prepend)
-                 (const :tag "Append" append)
-                 (const :tag "Omit" omit))
-  :group 'org-roam)
-
-(defcustom org-roam-enable-headline-linking t
-  "Enable linking to headlines.
-This includes automatic :ID: creation and scanning of :ID:s for
-org-roam database."
-  :type 'boolean
-  :group 'org-roam)
-
->>>>>>> f7541604
 (defcustom org-roam-verbose t
   "Echo messages that are not errors."
   :type 'boolean
@@ -409,189 +358,6 @@
   (--filter (org-roam--org-roam-buffer-p it)
             (buffer-list)))
 
-<<<<<<< HEAD
-=======
-(defun org-roam--save-buffers (&optional ask update)
-  "Save all Org-roam buffers.
-When ASK is non-nil, ask whether the buffers should be saved.
-When UPDATE is non-nil, update the database after."
-  (save-some-buffers (not ask) #'org-roam--org-roam-buffer-p)
-  (when update (org-roam-db-update)))
-
-;;; org-roam-backlinks-mode
-(define-minor-mode org-roam-backlinks-mode
-  "Minor mode for the `org-roam-buffer'.
-\\{org-roam-backlinks-mode-map}"
-  :lighter " Backlinks"
-  :keymap  (let ((map (make-sparse-keymap)))
-             (define-key map [mouse-1] 'org-open-at-point)
-             (define-key map (kbd "RET") 'org-open-at-point)
-             map)
-  (if org-roam-backlinks-mode
-      (add-hook 'org-open-at-point-functions
-                #'org-roam-open-at-point nil 'local)
-    (remove-hook 'org-open-at-point-functions
-                 #'org-roam-open-at-point 'local)))
-
-(defun org-roam--in-buffer-p ()
-  "Return t if in the Org-roam buffer."
-  (and (boundp org-roam-backlinks-mode)
-       org-roam-backlinks-mode))
-
-(defun org-roam--backlink-to-current-p ()
-  "Return t if the link at point is to the current Org-roam file."
-  (save-match-data
-    (let ((current-file (buffer-file-name org-roam-buffer--current))
-          (backlink-dest (save-excursion
-                           (let* ((context (org-element-context))
-                                  (type (org-element-property :type context))
-                                  (dest (org-element-property :path context)))
-                             (pcase type
-                               ("id" (org-roam-id-get-file dest))
-                               (_ dest))))))
-      (string= current-file backlink-dest))))
-
-(defun org-roam-open-at-point ()
-  "Open an Org-roam link or visit the text previewed at point.
-When point is on an Org-roam link, open the link in the Org-roam window.
-When point is on the Org-roam preview text, open the link in the Org-roam
-window, and navigate to the point.
-This function hooks into `org-open-at-point' via `org-open-at-point-functions'."
-  (cond
-   ;; Org-roam link
-   ((let* ((context (org-element-context))
-           (path (org-element-property :path context)))
-      (when (and (eq (org-element-type context) 'link)
-                 (org-roam--org-roam-file-p path))
-        (org-roam-buffer--find-file path)
-        (org-show-context)
-        t)))
-   ;; Org-roam preview text
-   ((when-let ((file-from (get-text-property (point) 'file-from))
-               (p (get-text-property (point) 'file-from-point)))
-      (org-roam-buffer--find-file file-from)
-      (goto-char p)
-      (org-show-context)
-      t))
-   ;; If called via `org-open-at-point', fall back to default behavior.
-   (t nil)))
-
-(defun org-roam--get-backlinks (targets)
-  "Return the backlinks for TARGETS.
-TARGETS is a list of strings corresponding to the TO value in the
-Org-roam cache. It may be a file, for Org-roam file links, or a
-citation key, for Org-ref cite links."
-  (unless (listp targets)
-    (setq targets (list targets)))
-  (let ((conditions (--> targets
-                         (mapcar (lambda (i) (list '= 'dest i)) it)
-                         (org-roam--list-interleave it :or))))
-    (org-roam-db-query `[:select [source dest properties] :from links
-                         :where ,@conditions
-                         :order-by (asc source)])))
-
-(defun org-roam-id-get-file (id &optional strict)
-  "Return the file if ID exists.
-When STRICT is non-nil, only consider Org-roam's database.
-Return nil otherwise."
-  (or (caar (org-roam-db-query [:select [file]
-                                :from ids
-                                :where (= id $s1)
-                                :limit 1]
-                               id))
-      (and (not strict)
-           (progn
-             (unless org-id-locations (org-id-locations-load))
-             (or (and org-id-locations
-                      (hash-table-p org-id-locations)
-                      (gethash id org-id-locations)))))))
-
-(defun org-roam-id-find (id &optional markerp strict keep-buffer-p)
-  "Return the location of the entry with the id ID.
-When MARKERP is non-nil, return a marker pointing to the headline.
-Otherwise, return a cons formatted as \(file . pos).
-When STRICT is non-nil, only consider Org-roam’s database.
-When KEEP-BUFFER-P is non-nil, keep the buffers navigated by Org-roam open."
-  (let ((file (org-roam-id-get-file id strict)))
-    (when file
-      (org-roam-with-file file keep-buffer-p
-        (org-id-find-id-in-file id file markerp)))))
-
-(defun org-roam-id-open (id-or-marker &optional strict)
-  "Go to the entry with ID-OR-MARKER.
-Wrapper for `org-id-open' which tries to find the ID in the
-Org-roam's database.
-ID-OR-MARKER can either be the ID of the entry or the marker
-pointing to it if it has already been computed by
-`org-roam-id-find'. If the ID-OR-MARKER is not found, it reverts
-to the default behaviour of `org-id-open'.
-When STRICT is non-nil, only consider Org-roam’s database."
-  (when-let ((marker (if (markerp id-or-marker)
-                         id-or-marker
-                       (org-roam-id-find id-or-marker t strict t))))
-    (org-mark-ring-push)
-    (org-goto-marker-or-bmk marker)
-    (set-marker marker nil)))
-
-(defun org-roam-open-id-at-point ()
-  "Open link, timestamp, footnote or tags at point.
-The function tries to open ID-links with Org-roam’s database
-before falling back to the default behaviour of
-`org-open-at-point'. It also asks the user whether to parse
-`org-id-files' when an ID is not found because it might be a slow
-process.
-This function hooks into `org-open-at-point' via
-`org-open-at-point-functions'."
-  (let* ((context (org-element-context))
-         (type (org-element-property :type context))
-         (id (org-element-property :path context)))
-    (when (string= type "id")
-      (cond ((org-roam-id-open id)
-             t)
-            ;; Ask whether to parse `org-id-files'
-            ((not (y-or-n-p (concat "ID was not found in `org-roam-directory' nor in `org-id-locations'.\n"
-                                    "Search in `org-id-files'? ")))
-             t)
-            ;; Conditionally fall back to default behaviour
-            (t
-             nil)))))
-
-;;; Completion at point
-(defcustom org-roam-completion-everywhere nil
-  "If non-nil, provide completions from the current word at point."
-  :group 'org-roam
-  :type 'boolean)
-
-;;;; Tags completion
-(defun org-roam-complete-tags-at-point ()
-  "`completion-at-point' function for Org-roam tags."
-  (let ((end (point))
-        (start (point))
-        (exit-fn (lambda (&rest _) nil))
-        collection)
-    (when (looking-back "^#\\+roam_tags:.*" (line-beginning-position))
-      (when (looking-at "\\>")
-        (setq start (save-excursion (skip-syntax-backward "w")
-                                    (point))
-              end (point)))
-      (setq collection #'org-roam-db--get-tags
-            exit-fn (lambda (str _status)
-                      (delete-char (- (length str)))
-                      (insert "\"" str "\""))))
-    (when collection
-      (let ((prefix (buffer-substring-no-properties start end)))
-        (list start end
-              (if (functionp collection)
-                  (completion-table-case-fold
-                   (completion-table-dynamic
-                    (lambda (_)
-                      (cl-remove-if (apply-partially #'string= prefix)
-                                    (funcall collection))))
-                   (not org-roam-completion-ignore-case))
-                collection)
-              :exit-function exit-fn)))))
-
->>>>>>> f7541604
 (defun org-roam--get-titles ()
   "Return all titles and aliases in the Org-roam database."
   (let* ((titles (mapcar #'car (org-roam-db-query [:select title :from nodes])))
@@ -643,128 +409,7 @@
   (when (and (not (auto-save-file-name-p file))
              (not (backup-file-name-p file))
              (org-roam--org-roam-file-p file))
-<<<<<<< HEAD
     (org-roam-db-clear-file (expand-file-name file))))
-=======
-    (org-roam-db--clear-file (expand-file-name file))))
-
-(defun org-roam--get-link-replacement (old-path new-path &optional old-desc new-desc)
-  "Create replacement text for link at point if OLD-PATH is a match.
-Will update link to NEW-PATH. If OLD-DESC is set, and is not the
-same as the link description, it is assumed that the user has
-modified the description, and the description will not be
-updated. Else, update with NEW-DESC."
-  (let (type path link-type label new-label)
-    (when-let ((link (org-element-lineage (org-element-context) '(link) t)))
-      (setq type (org-element-property :type link)
-            path (org-element-property :path link))
-      (when (and (string-equal (expand-file-name path) old-path)
-                 (org-in-regexp org-link-bracket-re 1))
-        (setq link-type (when (file-name-absolute-p path) 'absolute)
-              label (if (match-end 2)
-                        (match-string-no-properties 2)
-                      (org-link-unescape (match-string-no-properties 1))))
-        (setq new-label (if (string-equal label old-desc) new-desc label))
-        (org-roam-format-link new-path new-label type link-type)))))
-
-(defun org-roam--replace-link (old-path new-path &optional old-desc new-desc)
-  "Replace Org-roam file links with path OLD-PATH to path NEW-PATH.
-If OLD-DESC is passed, and is not the same as the link
-description, it is assumed that the user has modified the
-description, and the description will not be updated. Else,
-update with NEW-DESC."
-  (org-with-point-at 1
-    (while (re-search-forward org-link-bracket-re nil t)
-      (when-let ((link (save-match-data (org-roam--get-link-replacement old-path new-path old-desc new-desc))))
-        (replace-match link)))))
-
-(defun org-roam--fix-relative-links (old-path)
-  "Fix file-relative links in current buffer.
-File relative links are assumed to originate from OLD-PATH. The
-replaced links are made relative to the current buffer."
-  (org-with-point-at 1
-    (let (link new-link type path)
-      (while (re-search-forward org-link-bracket-re nil t)
-        (when (setq link (save-match-data (org-element-lineage (org-element-context) '(link) t)))
-          (setq type (org-element-property :type link))
-          (setq path (org-element-property :path link))
-          (when (and (string= type "file")
-                     (f-relative-p path))
-            (setq new-link
-                  (concat type ":" (org-roam-link-get-path (expand-file-name path (file-name-directory old-path)))))
-            (replace-match new-link nil t nil 1)))))))
-
-(defcustom org-roam-rename-file-on-title-change t
-  "If non-nil, alter the filename on title change.
-The new title is converted into a slug using
-`org-roam-title-to-slug-function', and compared with the current
-filename."
-  :group 'org-roam
-  :type 'boolean)
-
-(defcustom org-roam-title-change-hook '(org-roam--update-file-name-on-title-change
-                                        org-roam--update-links-on-title-change)
-  "Hook run after detecting a title change.
-Each hook is passed two arguments: the old title, and new title
-respectively."
-  :group 'org-roam
-  :type 'hook)
-
-(defvar-local org-roam-current-title nil
-  "The current title of the Org-roam file.")
-
-(defun org-roam--handle-title-change ()
-  "Detect a title change, and run `org-roam-title-change-hook'."
-  (let ((new-title (car (org-roam--extract-titles)))
-        (old-title org-roam-current-title))
-    (unless (or (eq old-title nil)
-                (string-equal old-title new-title))
-      (run-hook-with-args 'org-roam-title-change-hook old-title new-title))
-    (setq-local org-roam-current-title new-title)))
-
-(defun org-roam--setup-title-auto-update ()
-  "Setup automatic link description update on title change."
-  (setq-local org-roam-current-title (car (org-roam--extract-titles)))
-  (add-hook 'after-save-hook #'org-roam--handle-title-change nil t))
-
-(defun org-roam--update-links-on-title-change (old-title new-title)
-  "Update the link description of other Org-roam files.
-Iterate over all Org-roam files that have link description of
-OLD-TITLE, and replace the link descriptions with the NEW-TITLE
-if applicable.
-
-To be added to `org-roam-title-change-hook'."
-  (let* ((current-path (buffer-file-name (buffer-base-buffer)))
-         (files-affected (org-roam-db-query [:select :distinct [source]
-                                             :from links
-                                             :where (= dest $s1)]
-                                            current-path)))
-    (dolist (file files-affected)
-      (org-roam-with-file (car file) nil
-        (org-roam--replace-link current-path current-path old-title new-title)))))
-
-(defun org-roam--update-file-name-on-title-change (old-title new-title)
-  "Update the file name on title change.
-The slug is computed from OLD-TITLE using
-`org-roam-title-to-slug-function'. If the slug is part of the
-current filename, the new slug is computed with NEW-TITLE, and
-that portion of the filename is renamed.
-
-To be added to `org-roam-title-change-hook'."
-  (org-roam--save-buffers)
-  (when org-roam-rename-file-on-title-change
-    (let* ((old-slug (funcall org-roam-title-to-slug-function old-title))
-           (file (buffer-file-name (buffer-base-buffer)))
-           (file-name (file-name-nondirectory file)))
-      (when (string-match-p old-slug file-name)
-        (let* ((new-slug (funcall org-roam-title-to-slug-function new-title))
-               (new-file-name (replace-regexp-in-string old-slug new-slug file-name)))
-          (unless (string-equal file-name new-file-name)
-            (rename-file file-name new-file-name)
-            (set-visited-file-name new-file-name t t)
-            (org-roam-db-update)
-            (org-roam-message "File moved to %S" (abbreviate-file-name new-file-name))))))))
->>>>>>> f7541604
 
 (defun org-roam--rename-file-advice (old-file new-file-or-dir &rest _args)
   "Maintain cache consistency of file rename.
