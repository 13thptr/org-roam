#+title: Org-roam User Manual
#+author: Jethro Kuan
#+email: jethrokuan95@gmail.com
#+date: 2020-2021
#+language: en

#+texinfo_deffn: t
#+texinfo_dir_category: Emacs
#+texinfo_dir_title: Org-roam: (org-roam).
#+texinfo_dir_desc: Roam Research for Emacs.
#+subtitle: for version 2.0.0

#+options: H:4 num:3 toc:nil creator:t ':t
#+property: header-args :eval never
#+texinfo: @noindent

This manual is for Org-roam version 2.0.0.

#+BEGIN_QUOTE
Copyright (C) 2020-2021 Jethro Kuan <jethrokuan95@gmail.com>

You can redistribute this document and/or modify it under the terms of the GNU
General Public License as published by the Free Software Foundation, either
version 3 of the License, or (at your option) any later version.

This document is distributed in the hope that it will be useful,
but WITHOUT ANY WARRANTY; without even the implied warranty of
MERCHANTABILITY or FITNESS FOR A PARTICULAR PURPOSE.  See the GNU
General Public License for more details.
#+END_QUOTE

* Introduction

Org-roam is a tool for networked thought. It reproduces some of [[https://roamresearch.com/][Roam
Research's]] [fn:roam] key features within [[https://orgmode.org/][Org-mode]].

Org-roam allows for effortless non-hierarchical note-taking: with Org-roam,
notes flow naturally, making note-taking fun and easy. Org-roam augments the
Org-mode syntax, and will work for anyone already using Org-mode for their
personal wiki.

Org-roam leverages the mature ecosystem around Org-mode. For example, it has
first-class support for [[https://github.com/jkitchin/org-ref][org-ref]] for citation management, and is able to
piggyback off Org's excellent LaTeX and source-block evaluation capabilities.

Org-roam provides these benefits over other tooling:

- *Privacy and Security:* Your personal wiki belongs only to you, entirely
  offline and in your control. Encrypt your notes with GPG.
- *Longevity of Plain Text:* Unlike web solutions like Roam Research, the notes
  are first and foremost plain Org-mode files -- Org-roam simply builds an
  auxiliary database to give the personal wiki superpowers. Having your notes
  in plain-text is crucial for the longevity of your wiki. Never have to worry
  about proprietary web solutions being taken down. The notes are still
  functional even if Org-roam ceases to exist.
- *Free and Open Source:* Org-roam is free and open-source, which means that if
  you feel unhappy with any part of Org-roam, you may choose to extend Org-roam,
  or open a pull request.
- *Leverage the Org-mode ecosystem:* Over the decades, Emacs and Org-mode has
  developed into a mature system for plain-text organization. Building upon
  Org-mode already puts Org-roam light-years ahead of many other solutions.
- *Built on Emacs:* Emacs is also a fantastic interface for editing text, and
  Org-roam inherits many of the powerful text-navigation and editing packages
  available to Emacs.

* Target Audience

Org-roam is a tool that will appear unfriendly to anyone unfamiliar with Emacs
and Org-mode, but it is also extremely powerful to those willing to put effort
inn mastering the intricacies. Org-roam stands on the shoulders of giants. Emacs
was first created in 1976, and remains the tool of choice for many for editing
text and designing textual interfaces. The malleability of Emacs allowed the
creation of Org-mode, an all-purpose plain-text system for maintaining TODO
lists, planning projects, and authoring documents. Both of these tools are
incredibly vast and require significant time investment to master.

Org-roam assumes only basic familiarity with these tools. It is not difficult to
get up and running with basic text-editing functionality, but one will only
fully appreciate the power of building Roam functionality into Emacs and
Org-mode when the usage of these tools become more advanced.

One key advantage to Org-roam is that building on top of Emacs gives it
malleability. This is especially important for note-taking workflows. It is our
belief that note-taking workflows are extremely personal, and there is no one
tool that's perfect for you. Org-mode and Org-roam allows you to discover what
works for you, and build that perfect tool for yourself.

If you are new to the software, and choose to take this leap of faith, I hope
you find yourself equally entranced as Neal Stephenson was.

#+BEGIN_QUOTE
Emacs outshines all other editing software in approximately the same way that
the noonday sun does the stars. It is not just bigger and brighter; it simply
makes everything else vanish. – Neal Stephenson, In the Beginning was the
Command Line (1998)
#+END_QUOTE

* A Brief Introduction to the Zettelkasten Method

Org-roam provides utilities for maintaining a digital slip-box. This section
aims to provide a brief introduction to the "slip-box", or "Zettelkasten"
method. By providing some background on the method, we hope that the design
decisions of Org-roam will become clear, and that will aid in using Org-roam
appropriately. In this section we will introduce terms commonly used within the
Zettelkasten community and the Org-roam forums.

The Zettelkasten is a personal tool for thinking and writing. It places heavy
emphasis on connecting ideas, building up a web of thought. Hence, it is well
suited for knowledge workers and intellectual tasks, such as conducting
research. The Zettelkasten can act as a research partner, where conversations
with it may produce new and surprising lines of thought.

This method is attributed to German sociologist Niklas Luhmann, who using the
method had produced volumes of written works. Luhmann's slip-box was simply a
box of cards. These cards are small -- often only large enough to fit a single
concept. The size limitation encourages ideas to be broken down into individual
concepts. These ideas are explicitly linked together. The breakdown of ideas
encourages tangential exploration of ideas, increasing the surface for thought.
Making linking explicit between notes also encourages one to think about the
connections between concepts.

At the corner of each note, Luhmann ascribed each note with an ordered ID,
allowing him to link and jump between notes. In Org-roam, we simply use
hyperlinks.

Org-roam is the slip-box, digitalized in Org-mode. Every zettel (card) is a
plain-text, Org-mode file. In the same way one would maintain a paper slip-box,
Org-roam makes it easy to create new zettels, pre-filling boilerplate content
using a powerful templating system.

*Fleeting notes*

A slip-box requires a method for quickly capturing ideas. These are called
*fleeting notes*: they are simple reminders of information or ideas that will
need to be processed later on, or trashed. This is typically accomplished using
~org-capture~ (see info:org#Capture), or using Org-roam's daily notes
functionality (see [[*Daily-notes][Daily-notes]]). This provides a central inbox for collecting
thoughts, to be processed later into permanent notes.

*Permanent notes*

Permanent notes are further split into two categories: *literature notes* and
*concept notes*. Literature notes can be brief annotations on a particular
source (e.g. book, website or paper), that you'd like to access later on.
Concept notes require much more care in authoring: they need to be
self-explanatory and detailed. Org-roam's templating system supports the
addition of different templates to facilitate the creation of these notes.

For further reading on the Zettelkasten method, "How to Take Smart Notes" by
Sonke Ahrens is a decent guide.

* Installation

Org-roam can be installed using Emacs' package manager or manually from its
development repository.

** Installing from MELPA

Org-roam is available from Melpa and Melpa-Stable. If you haven't used Emacs'
package manager before, you may familiarize yourself with it by reading the
documentation in the Emacs manual, see info:emacs#Packages. Then, add one of the
archives to =package-archives=:

- To use Melpa:

#+BEGIN_SRC emacs-lisp
  (require 'package)
  (add-to-list 'package-archives
               '("melpa" . "http://melpa.org/packages/") t)
#+END_SRC

- To use Melpa-Stable:

#+BEGIN_SRC emacs-lisp
  (require 'package)
  (add-to-list 'package-archives
               '("melpa-stable" . "http://stable.melpa.org/packages/") t)
#+END_SRC

Org-roam also depends on a recent version of Org, which can be obtained in Org's
package repository (see info:org#Installation). To use Org's ELPA archive:

#+BEGIN_SRC emacs-lisp
(add-to-list 'package-archives '("org" . "https://orgmode.org/elpa/") t)
#+END_SRC

Once you have added your preferred archive, you need to update the
local package list using:

#+BEGIN_EXAMPLE
  M-x package-refresh-contents RET
#+END_EXAMPLE

Once you have done that, you can install Org-roam and its dependencies
using:

#+BEGIN_EXAMPLE
  M-x package-install RET org-roam RET
#+END_EXAMPLE

Now see [[*Post-Installation Tasks][Post-Installation Tasks]].

** Installing from Apt

Users of Debian 11 or later or Ubuntu 20.10 or later can simply install Org-roam
using Apt:

#+BEGIN_SRC bash
  apt-get install elpa-org-roam
#+END_SRC

Org-roam will then be autoloaded into Emacs.

** Installing from Source

You may install Org-roam directly from the repository on [[https://github.com/org-roam/org-roam][GitHub]] if you like.
This will give you access to the latest version hours or days before it appears
on MELPA, and months (or more) before it is added to the Debian or Ubuntu
repositories. This will also give you access to various developmental branches
that may be available.

Note, however, that development version, and especially any feature branches,
may not always be in working order. You'll need to be prepared to do some
debugging, or to manually roll-back to working versions, if you install from
GitHub.

Installing from GitHub requires that you clone the repository:

#+begin_src bash
git clone https://github.com/org-roam/org-roam.git /path/to/org/roam
#+end_src

where ~./path/to/org/roam~ is the location you will store your copy of the code.

Next, you need to add this location to your load path, and ~require~ the
Org-roam library. Add the following code to your ~.emacs~:

#+begin_src elisp
(add-to-list 'load-path "/path/to/org/roam")
(require 'org-roam)
#+end_src

You now have Org-roam installed. However, you don't necessarily have the
dependencies that it requires. These include:

- dash
- f
- s
- org
- emacsql
- emacsql-sqlite3

You can install this manually as well, or get the latest version from MELPA. You
may wish to use [[https://github.com/jwiegley/use-package][use-package]], [[https://github.com/raxod502/straight.el][straight.el]] to help manage this.

If you would like to install the manual for access from Emacs' built-in Info
system, you'll need to compile the .texi source file, and install it in an
appropriate location.

To compile the .texi source file, from a terminal navigate to the ~/doc~
subdirectory of the Org-roam repository, and run the following:

#+begin_src bash
make infodir=/path/to/my/info/files install-info
#+end_src

Where ~/path/to/my/info/files~ is the location where you keep info files. This
target directory needs to be stored in the variable
`Info-default-directory-list`. If you aren't using one of the default info
locations, you can configure this with the following in your ~.emacs~ file:

#+begin_src elisp
  (require 'info)
  (add-to-list 'Info-default-directory-list
               "/path/to/my/info/files")
#+end_src

You can also use one of the default locations, such as:

- /usr/local/share/info/
- /usr/share/info/
- /usr/local/share/info/

If you do this, you'll need to make sure you have write-access to that location,
or run the above ~make~ command as root.

Now that the info file is ready, you need to add it to the corresponding ~dir~
file:

#+begin_src bash
install-info /path/to/my/info/files/org-roam.info /path/to/my/info/files/dir
#+end_src

** Post-Installation Tasks

Org-roam requires ~sqlite3~ to be locatable by Emacs (i.e. on ~exec-path~).
Please ensure that ~sqlite3~ is installed appropriately on your operating
system. You can verify that this is the case by executing [fn:2]:

#+BEGIN_SRC emacs-lisp
  (executable-find "sqlite3")
#+END_SRC

If you have ~sqlite3~ installed, and ~executable-find~ still reports ~nil~, then
the path to the executable is not a member of the Emacs variable ~exec-path~.
Rectify this by manually adding the path within your Emacs configuration:

#+BEGIN_SRC emacs-lisp
  (add-to-list 'exec-path "path/to/sqlite3")
#+END_SRC

* Getting Started
** The Org-roam Node

We first begin with some terminology we'll use throughout the manual. We term
the basic denomination in Org-roam a node. We define a node as follows:

#+begin_quote
A node is any headline or top level file with an ID.
#+end_quote

For example, with this example file content:

#+begin_src org
  :PROPERTIES:
  :ID:       foo
  :END:
  ,#+title: Foo

  ,* Bar
  :PROPERTIES:
  :ID:       bar
  :END:
#+end_src

We create two nodes:

1. A file node "Foo" with id ~foo~.
2. A headline node "Bar" with id ~bar~.

Headlines without IDs will not be considered Org-roam nodes. Org IDs can be
added to files or headlines via the interactive command ~M-x org-id-get-create~.

** Links between Nodes

We link between nodes using Org's standard ID link (e.g. ~id:foo~). While only
ID links will be considered during the computation of links between nodes,
Org-roam caches all other links in the documents for external use.

** Setting up Org-roam

Org-roam's capabilities stem from its aggressive caching: it crawls all files
within ~org-roam-directory~, and maintains a cache of all links and nodes.

To start using Org-roam, pick a location to store the Org-roam files. The
directory that will contain your notes is specified by the variable
~org-roam-directory~. Org-roam searches recursively within ~org-roam-directory~
for notes. This variable needs to be set before any calls to Org-roam functions.

For this tutorial, create an empty directory, and set ~org-roam-directory~:

#+BEGIN_SRC emacs-lisp
(make-directory "~/org-roam")
(setq org-roam-directory (file-truename "~/org-roam"))
#+END_SRC

<<<<<<< HEAD
Next, we setup Org-roam to run functions on file changes to maintain cache
consistency. This is achieved by running ~M-x org-roam-setup~. To ensure that
Org-roam is available on startup, place this in your Emacs configuration:
=======
The ~file-truename~ function is only necessary when you use symbolic links
inside ~org-roam-directory~: Org-roam does not resolve symbolic links.

We encourage using a flat hierarchy for storing notes, but some prefer using
folders for storing specific kinds of notes (e.g. websites, papers). This is
fine; Org-roam searches recursively within ~org-roam-directory~ for notes.
Instead of relying on the file hierarchy for any form of categorization, one
should use links between files to establish connections between notes.
>>>>>>> 15c1a46e

#+begin_src emacs-lisp
  (require 'org-roam)
  (org-roam-setup)
#+end_src

To build the cache manually, run ~M-x org-roam-db-build-cache~. Cache builds may
take a while the first time, but subsequent builds are often instantaneous
because they only reprocess modified files.

** TODO Creating and Linking Nodes

Org-roam makes it easy to create notes and link them together. There are 2 main
functions for creating nodes:

- ~org-roam-node-insert~: creates a node if it does not exist, and inserts a
  link to the node at point.
- ~org-roam-node-find~: creates a node if it does not exist, and visits the
  node.

Let's first try ~org-roam-node-find~. Calling ~M-x org-roam-node-find~ will
show a list of titles for nodes that reside in ~org-roam-directory~. It should
show nothing right now, since there are no notes in the directory. Enter the
title of the note you wish to create, and press ~RET~. This begins the note
creation process. This process uses ~org-capture~'s templating system, and can
be customized (see [[*The Templating System][The Templating System]]). Using the default template, pressing
~C-c C-c~ finishes the note capture.

Now that we have a node, we can try inserting a link to the node using ~M-x
org-roam-node-insert~. This brings up the list of nodes, which should contain
the node you just created. Selecting the node will insert an ~id:~ link to the
node. If you instead entered a title that does not exist, you will once again be
brought through the node creation process.

One can also conveniently insert links via the completion-at-point functions
Org-roam provides (see [[id:70083bfd-d1e3-42b9-bf83-5b05708791c0][Completion]]).

# For experienced ~org-capture~ users, the behavior of ~M-x org-roam-find-file~
# may seem unfamiliar: after finishing a capture with ~C-c C-c~, you are returned
# not to the original buffer from which you called ~M-x org-roam-find-file~, but
# to a buffer pointing to the note you just created. For the usual ~org-capture~
# behavior you can call ~M-x org-roam-capture~ instead of ~M-x org-roam-find-file~.

* TODO Viewing the links

Org-roam provides an interface to view relationships with other notes
(backlinks, reference links, unlinked references etc.). There are two main
functions to use here:

- ~org-roam-buffer~: Launch an Org-roam buffer for the current node at point.
- ~org-roam-buffer-toggle~: Launch an Org-roam buffer that tracks the node
  currently at point. This means that the content of the buffer changes as the
  point is moved, if necessary.

Use ~org-roam-buffer-toggle~ when you want wish for the Org-roam buffer to
buffer, call ~M-x org-roam-buffer~.

** Configuring what is displayed in the buffer

There are currently 3 provided widget types:

- Backlinks :: View (preview of) nodes that link to this node
- Reference Links :: Nodes that reference this node (see [[id:57c1f991-be38-4fab-b27d-60227047f3b7][Refs]])
- Unlinked references :: View nodes that contain text that match the nodes
  title/alias but are not linked

To configure what sections are displayed in the buffer, set ~org-roam-mode-sections~.

#+begin_src emacs-lisp
  (setq org-roam-mode-sections
        (list #'org-roam-backlinks-insert-section
              #'org-roam-reflinks-insert-section
              ;; #'org-roam-unlinked-references-insert-section
              ))
#+end_src

Note that computing unlinked references may be slow, and you might want to turn
that off by default.

** Configuring the Org-roam buffer display

Org-roam does not control how the pop-up buffer is displayed: this is left to
the user. The author's recommended configuration is as follows:

#+begin_src emacs-lisp
  (add-to-list 'display-buffer-alist
               '(("\\*org-roam\\*"
                  (display-buffer-in-direction)
                  (direction . right)
                  (window-width . 0.33)
                  (window-height . fit-window-to-buffer))))
#+end_src

Crucially, the window is a regular window (not a side-window), and this allows
for predictable navigation:

- ~RET~ navigates to thing-at-point in the current window, replacing the
  Org-roam buffer.
- ~C-u RET~ navigates to thing-at-point in the other window.

* Node Properties
** Standard Org properties

Org-roam caches most of the standard Org properties. The full list now includes:

- outline level
- todo state
- priority
- scheduled
- deadline
- tags

** Titles and Aliases

Each node has a single title. For file nodes, this is specified with the
`#+title` property for the file. For headline nodes, this is the main text.

Nodes can also have multiple aliases. Aliases allow searching for nodes via an
alternative name. For example, one may want to assign a well-known acronym (AI)
to a node titled "Artificial Intelligence".

To assign an alias to a node, add the "ROAM_ALIASES" property to the node:

#+begin_src org
  ,* Artificial Intelligence
  :PROPERTIES:
  :ROAM_ALIASES: AI
  :END:
#+end_src

Alternatively, Org-roam provides some functions to add or remove aliases.

- Function: org-roam-alias-add alias

  Add ALIAS to the node at point. When called interactively, prompt for the
  alias to add.

- Function: org-roam-alias-remove

  Remove an alias from the node at point.

** Tags

Tags for top-level (file) nodes are pulled from the variable ~org-file-tags~,
which is set by the ~#+filetags~ keyword, as well as other tags the file may
have inherited. Tags for headline level nodes are regular Org tags.

Note that the ~#+filetags~ keyword results in tags being inherited by headers
within the file. This makes it impossible for selective tag inheritance: i.e.
either tag inheritance is turned off, or all headline nodes will inherit the
tags from the file node. This is a design compromise of Org-roam.

** Refs

Refs are unique identifiers for nodes. These keys allow references to the key to
show up in the Org-roam buffer. For example, a node for a website may use the URL
as the ref, and a node for a paper may use an Org-ref citation key.

To add a ref, add to the "ROAM_REFS" property as follows:

#+begin_src org
  ,* Google
  :PROPERTIES:
  :ROAM_REFS: https://www.google.com/
  :END:
#+end_src

With the above example, if another node links to https://www.google.com/, it
will show up as a “reference backlink”.

These keys also come in useful for when taking website notes, using the
 ~roam-ref~ protocol (see [[*Roam Protocol][Roam Protocol]]).

You may assign multiple refs to a single node, for example when you want
multiple papers in a series to share the same note, or an article has a citation
key and a URL at the same time.

Org-roam also provides some functions to add or remove refs.

- Function: org-roam-ref-add ref

  Add REF to the node at point. When called interactively, prompt for the
  ref to add.

- Function: org-roam-ref-remove

  Remove a ref from the node at point.

* TODO The Org-roam Buffer

The Org-roam buffer displays relationships between nodes. To show the
relationship between the current node at point with other nodes, call ~M-x
org-roam-buffer~.

- Function: org-roam-buffer

  Launch an Org-roam buffer for the current node at point.

To bring up a buffer that tracks the current node at point, call ~M-x
org-roam-buffer-toggle~.

- Function: org-roam-buffer-toggle

  Toggle display of the ~org-roam-buffer~.

** TODO Navigating the Org-roam Buffer

The Org-roam buffer uses ~magit-section~, making the typical ~magit-section~
keybindings available. Here are several of the more useful ones:

- ~M-{N}~: ~magit-section-show-level-{N}-all~
- ~n~: ~magit-section-forward~
-~<TAB>~: ~magit-section-toggle~
- ~<RET>~: ~org-roam-visit-thing~

~org-roam-visit-thing~ visits the item at point.

** TODO Customizing the Org-roam Buffer

* TODO Styling Org-roam
* TODO Completion
:PROPERTIES:
:ID:       70083bfd-d1e3-42b9-bf83-5b05708791c0
:END:
* TODO Encryption
* TODO Org-roam protocol
* TODO Diagnosing and Repair
* TODO Building Extensions
** TODO Public Interface

Database (for developers)
- querying: (org-roam-db-query)
- updating full database: (org-roam-db-sync)
- update current file: (org-roam-db-update-file)
- remove file from database: (org-roam-db-clear-file)

Nodes:
- List all nodes
- Read a node in from completion
- Get node at point

Links:
- Get backlinks for node

Tags:
- Add tag to node
- delete tag for node
- Get tags for node

Aliases:
- Add alias to node
- Delete alias for node
- Get aliases for node

Ref:
- Add ref to node

Capture:

Navigation:
- Find or create a node

* TODO The Org-mode Ecosystem
* TODO Frequently Asked Questions
* TODO Developer's Guide to Org-roam
** Org-roam's Design Principles

Org-roam is primarily motivated by the need for a dual representation. We
(humans) love operating in a plain-text environment. The syntax rules of
Org-mode are simple and fit snugly within our brain. This also allows us to use
the tools and packages we love to explore and edit our notes. Org-mode is simply
the most powerful plain-text format available, with support for images, LaTeX,
TODO planning and much more.

But this plain-text format is simply ill-suited for exploration of these notes:
plain-text is simply not amenable for answering large-scale, complex queries
(e.g. how many tasks do I have that are due by next week?). Interfaces such as
Org-agenda slow to a crawl when the number of files becomes unwieldy, which
can quickly become the case.

At its core, Org-roam provides a database abstraction layer, providing a dual
representation of what's already available in plain-text. This allows us
(humans) to continue working with plain-text, while programs can utilize the
database layer to perform complex queries. These capabilities include, but are
not limited to:

- link graph traversal and visualization
- Instantaneous SQL-like queries on headlines
  - What are my TODOs, scheduled for X, or due by Y?

All of these functionality is powered by this database abstraction layer. Hence,
at its core Org-roam's primary goal is to provide a resilient dual
representation that is cheap to maintain, easy to understand, and is as
up-to-date as it possibly can. Org-roam also then exposes an API to this
database abstraction layer for users who would like to perform programmatic
queries on their Org files.
* The Templating System

Rather than creating blank files on ~org-roam-insert~ and ~org-roam-find-file~,
it may be desirable to prefill the file with templated content. This may
include:

- Time of creation
- File it was created from
- Clipboard content
- Any other data you may want to input manually

This requires a complex template insertion system. Fortunately, Org ships with a
powerful one: ~org-capture~ (see info:org#capture). However, org-capture was not
designed for such use. Org-roam abuses ~org-capture~, extending its syntax and
capabilities. To first understand how org-roam's templating system works, it may
be useful to look into basic usage of ~org-capture~.

For these reasons, Org-roam capture templates are not compatible with regular
~org-capture~. Hence, Org-roam's templates can be customized by instead
modifying the variable ~org-roam-capture-templates~. Just like
~org-capture-templates~, ~org-roam-capture-templates~ can contain multiple
templates. If ~org-roam-capture-templates~ only contains one template, there
will be no prompt for template selection.

** Template Walkthrough

To demonstrate the additions made to org-capture templates. Here, we walkthrough
the default template, reproduced below.

#+BEGIN_SRC emacs-lisp
  ("d" "default" plain (function org-roam--capture-get-point)
       "%?"
       :file-name "%<%Y%m%d%H%M%S>-${slug}"
       :head "#+title: ${title}\n"
       :unnarrowed t)
#+END_SRC

1. The template has short key ~"d"~. If you have only one template, org-roam
   automatically chooses this template for you.
2. The template is given a description of ~"default"~.
3. ~plain~ text is inserted. Other options include Org headings via
   ~entry~.
4. ~(function org-roam--capture-get-point)~ should not be changed.
5. ~"%?"~ is the template inserted on each call to ~org-roam-capture-~.
   This template means don't insert any content, but place the cursor here.
6. ~:file-name~ is the file-name template for a new note, if it doesn't yet
   exist. This creates a file at path that looks like
   ~/path/to/org-roam-directory/20200213032037-foo.org~. This template also
   allows you to specify if you want the note to go into a subdirectory. For
   example, the template ~private/${slug}~ will create notes in
   ~/path/to/org-roam-directory/private~.
7. ~:head~ contains the initial template to be inserted (once only), at
   the beginning of the file. Here, the title global attribute is
   inserted.
8. ~:unnarrowed t~ tells org-capture to show the contents for the whole
   file, rather than narrowing to just the entry.

Other options you may want to learn about include ~:immediate-finish~.

** Org-roam Template Expansion

Org-roam's template definitions also extend org-capture's template syntax, to
allow prefilling of strings. We have seen a glimpse of this in [[*Template Walkthrough][Template
Walkthrough]].

In org-roam templates, the ~${var}~ syntax allows for the expansion of
variables, stored in ~org-roam-capture--info~. For example, during
~org-roam-insert~, the user is prompted for a title. Upon entering a
non-existent title, the ~title~ key in ~org-roam-capture--info~ is set to the
provided title. ~${title}~ is then expanded into the provided title during the
org-capture process. Any variables that do not contain strings, are prompted for
values using ~completing-read~.

After doing this expansion, the org-capture's template expansion system is used
to fill up the rest of the template. You may read up more on this on
[[https://orgmode.org/manual/Template-expansion.html#Template-expansion][org-capture's documentation page]].

To illustrate this dual expansion process, take for example the template string:
~"%<%Y%m%d%H%M%S>-${title}"~, with the title ~"Foo"~. The template is first
expanded into ~%<%Y%m%d%H%M%S>-Foo~. Then org-capture expands ~%<%Y%m%d%H%M%S>~
with timestamp: e.g. ~20200213032037-Foo~.

All of the flexibility afforded by Emacs and Org-mode are available. For
example, if you want to encode a UTC timestamp in the filename, you can take
advantage of org-mode's ~%(EXP)~ template expansion to call ~format-time-string~
directly to provide its third argument to specify UTC.

#+BEGIN_SRC emacs-lisp
  ("d" "default" plain (function org-roam--capture-get-point)
       "%?"
       :file-name "%(format-time-string \"%Y-%m-%d--%H-%M-%SZ--${slug}\" (current-time) t)"
       :head "#+title: ${title}\n"
       :unnarrowed t)
#+END_SRC

* Concepts and Configuration
The number of configuration options is deliberately kept small, to keep the
Org-roam codebase manageable. However, we attempt to accommodate as many usage
styles as possible.

All of Org-roam's customization options can be viewed via ~M-x customize-group
org-roam~.

** Directories and Files

This section concerns the placement and creation of files.

- Variable: org-roam-directory

  This is the default path to Org-roam files. All Org files, at any level of
  nesting, are considered part of the Org-roam.

- Variable: org-roam-db-location

  Location of the Org-roam database. If this is non-nil, the Org-roam sqlite
  database is saved here.

  It is the user’s responsibility to set this correctly, especially when used
  with multiple Org-roam instances.

- Variable: org-roam-file-exclude-regexp

  Files matching this regular expression are excluded from the Org-roam.

** The Org-roam Buffer

The Org-roam buffer displays backlinks for the currently active Org-roam note.

- User Option: org-roam-buffer

  The name of the org-roam buffer. Defaults to ~*org-roam*~.

- User Option: org-roam-buffer-position

  The position of the Org-roam buffer side window. Valid values are ~'left~,
  ~'right~, ~'top~, ~'bottom~.

- User Option: org-roam-buffer-width

  Width of ~org-roam-buffer~. Has an effect only if ~org-roam-buffer-position~ is
  ~'left~ or ~'right~.

- User Option: org-roam-buffer-height

  Height of ~org-roam-buffer~. Has an effect only if ~org-roam-buffer-position~ is
  ~'top~ or ~'bottom~.

- User Option: org-roam-buffer-window-parameters

  Additional window parameters for the org-roam-buffer side window.

  For example one can prevent the window from being deleted when calling
  ~delete-other-windows~, by setting it with the following:

  ~(setq org-roam-buffer-window-parameters '((no-delete-other-windows . t)))~
  
** Org-roam Files

Org-roam files are created and prefilled using Org-roam's templating
system. The templating system is customizable (see [[*The Templating System][The Templating System]]).

** Org-roam Faces

Org-roam introduces several faces to distinguish links within the same buffer.
These faces are enabled by default in Org-roam notes.

- User Option: org-roam-link-use-custom-faces

  When ~t~, use custom faces only inside Org-roam notes.
  When ~everywhere~, the custom face is applied additionally to non Org-roam notes.
  When ~nil~, do not use Org-roam's custom faces.

The ~org-roam-link~ face is the face applied to links to other Org-roam files.
This distinguishes internal links from external links (e.g. external web links).

The ~org-roam-link-current~ face corresponds to links to the same file it is in.

The ~org-roam-link-invalid~ face is applied to links that are broken. These are
links to files or IDs that cannot be found.

* Inserting Links

The preferred mode of linking is via ~file~ links to files, and ~id~ links for
headlines. This maintains the strongest compatibility with Org-mode, ensuring
that the links still function without Org-roam, and work well exporting to other
backends.

~file~ links can be inserted via ~org-roam-insert~. Links to headlines can be
inserted by navigating to the desired headline and calling ~org-store-link~.
This will create an ID for the headline if it does not already exist, and
populate the Org-roam database. The link can then be inserted via
~org-insert-link~.

An alternative mode of insertion is using Org-roam's ~roam~ links. Org-roam
registers this link type, and interprets the path as follows:

- ~[[roam:title]]~ :: links to an Org-roam file with title or alias "title"
- ~[[roam:*headline]]~ :: links to the headline "headline" in the current
  Org-roam file
- ~[[roam:title*headline]]~ :: links to the headline "headline" in the Org-roam
  file with title or alias "title"

- User Option: org-roam-link-title-format

  To distinguish between org-roam links and regular links, one may choose to use
  special indicators for Org-roam links. Defaults to ~"%s"~.

  If your version of Org is at least ~9.2~, consider styling the link differently,
  by customizing the ~org-roam-link~, and ~org-roam-link-current~ faces.

- User Option: org-roam-link-auto-replace

  When non-nil, ~roam~ links will be replaced with ~file~ or ~id~ links when
  they are navigated to, and on file save, when a match is found. This is
  desirable to maintain compatibility with vanilla Org, but resolved links are
  harder to edit. Defaults to ~t~.

* Completions

Completions for Org-roam are provided via ~completion-at-point~. Completion
suggestions are implemented as separate functions. Org-roam installs all
functions in ~org-roam-completion-functions~ to ~completion-at-point-functions~.

- Variable: org-roam-completion-functions

  The list of functions to be used with ~completion-at-point~.

- User Option: org-roam-completion-ignore-case

  When non-nil, the ~roam~ link completions are ignore case. For example,
  calling ~completion-at-point~ within ~[[roam:fo]]~ will present a completion
  for a file with title "Foo". Defaults to ~t~.

To use the completions from Org-roam with ~company-mode~, prepend ~company-capf~
to variable ~company-backends~.

** Link Completion

~roam~ links support auto-completion via ~completion-at-point~: simply call
~M-x completion-at-point~ within a roam link. That is, where the ~|~ character
represents the cursor:

- ~[[|]]~: completes for a file title
- ~[[roam:|]]~: completes for a file title
- ~[[*|]]~: completes for a headline within this file
- ~[[foo*|]]~: completes a headline within the file with title "foo"
- ~[[roam:foo*|]]~ completes a headline within the file with title "foo"

If you don't see the literal display of your links like the above examples,
call ~M-x org-toggle-link-display~

Completions account for the current input. For example, for ~[[f|]]~, the
completions (by default) only show for files with titles that start with "f".

- Function: org-roam-link-complete-at-point

  Do appropriate completion for the link at point.

*** Link Completions Everywhere

Org-roam is able to provide completions from the current word at point, enabling
as-you-type link completions. However, this is disabled by default: the author
believes that linking should be a deliberate action and linking should be
performed with great care.

Setting ~org-roam-completion-everywhere~ to ~t~ will enable word-at-point
completions.

- User Option: org-roam-completion-everywhere

  If non-nil, provide completions from the current word at point. That is, in
  the scenario ~this is a sent|~, calling ~completion-at-point~ will show
  completions for titles that begin with "sent".

** Tag Completion

Org-roam facilitates the insertion of existing tags via ~completion-at-point~.

That is, suppose you have notes with tags "foo", and "bar". Now, in a note, if
you're on a line beginning with ~#+roam_tags:~, completions for these will
appear as-you-type if they match.

This functionality is implemented in ~org-roam-complete-tags-at-point~.

* Navigating Around
** Index File

As your collection grows, you might want to create an index where you keep links
to your main files.

In Org-roam, you can define the path to your index file by setting
~org-roam-index-file~.

- Variable: org-roam-index-file

  Path to the Org-roam index file.

  The path can be a string or a function. If it is a string, it should be the
  path (absolute or relative to ~org-roam-directory~) to the index file. If it
  is is a function, the function should return the path to the index file.
  Otherwise, the index is assumed to be a note in ~org-roam-index~ whose
  title is ~"Index"~.

- Function: org-roam-find-index

  Opens the Index file in the current ~org-roam-directory~.

* Encryption

One may wish to keep private, encrypted files. Org-roam supports encryption (via
GPG), which can be enabled for all new files by setting ~org-roam-encrypt-files~
to ~t~. When enabled, new files are created with the ~.org.gpg~ extension and
decryption are handled automatically by EasyPG.

Note that Emacs will prompt for a password for encrypted files during cache
updates if it requires reading the encrypted file. To reduce the number of
password prompts, you may wish to cache the password.

- User Option: org-roam-encrypt-files

  Whether to encrypt new files. If true, create files with .org.gpg extension.

* Graphing

Org-roam provides graphing capabilities to explore interconnections between
notes. This is done by performing SQL queries and generating images using
[[https://graphviz.org/][Graphviz]]. The graph can also be navigated: see [[*Roam Protocol][Roam Protocol]].

The entry point to graph creation is ~org-roam-graph~.

- Function: org-roam-graph & optional arg file node-query

  Build and possibly display a graph for FILE from NODE-QUERY.
  If FILE is nil, default to current buffer’s file name.
  ARG may be any of the following values:

  - ~nil~       show the graph.
  - ~C-u~       show the graph for FILE.
  - ~C-u N~     show the graph for FILE limiting nodes to N steps.
  - ~C-u C-u~   build the graph.
  - ~C-u -~     build the graph for FILE.
  - ~C-u -N~    build the graph for FILE limiting nodes to N steps.

- User Option: org-roam-graph-executable

  Path to the graphing executable (in this case, Graphviz). Set this if Org-roam
  is unable to find the Graphviz executable on your system.

  You may also choose to use ~neato~ in place of ~dot~, which generates a more
  compact graph layout.

- User Option: org-roam-graph-viewer

  Org-roam defaults to using Firefox (located on PATH) to view the SVG, but you
  may choose to set it to:

  1. A string, which is a path to the program used
  2. a function accepting a single argument: the graph file path.

  ~nil~ uses ~view-file~ to view the graph.
  
  If you are using WSL2 and would like to open the graph in Windows, you can use
  the second option to set the browser and network file path:
  
  #+BEGIN_SRC emacs-lisp
  (setq org-roam-graph-viewer
      (lambda (file)
        (let ((org-roam-graph-viewer "/mnt/c/Program Files/Mozilla Firefox/firefox.exe"))
          (org-roam-graph--open (concat "file://///wsl$/Ubuntu" file)))))
  #+END_SRC

** Graph Options

Graphviz provides many options for customizing the graph output, and Org-roam
supports some of them. See https://graphviz.gitlab.io/_pages/doc/info/attrs.html
for customizable options.

- User Option: org-roam-graph-extra-config

  Extra options passed to graphviz for the digraph (The "G" attributes).
  Example: ~'~(("rankdir" . "LR"))~

- User Option: org-roam-graph-node-extra-config

  Extra options for nodes in the graphviz output (The "N" attributes).
  Example: ~'(("color" . "skyblue"))~

- User Option: org-roam-graph-edge-extra-config

  Extra options for edges in the graphviz output (The "E" attributes).
  Example: ~'(("dir" . "back"))~

- User Option: org-roam-graph-edge-cites-extra-config

  Extra options for citation edges in the graphviz output.
  Example: ~'(("color" . "red"))~

** Excluding Nodes and Edges

One may want to exclude certain files to declutter the graph.

- User Option: org-roam-graph-exclude-matcher

  Matcher for excluding nodes from the generated graph. Any nodes and links for
  file paths matching this string is excluded from the graph.

  If value is a string, the string is the only matcher.

  If value is a list, all file paths matching any of the strings
  are excluded.

#+BEGIN_EXAMPLE
    (setq org-roam-graph-exclude-matcher '("private" "dailies"))
#+END_EXAMPLE

This setting excludes all files whose path contain "private" or "dailies".

* Minibuffer Completion

Org-roam allows customization of which minibuffer completion system to use for
its interactive commands. The default setting uses Emacs' standard
~completing-read~ mechanism.

#+BEGIN_SRC emacs-lisp
  (setq org-roam-completion-system 'default)
#+END_SRC

If you have installed Helm or Ivy, and have their modes enabled, under the
~'default~ setting they will be used.

In the rare scenario where you use Ivy globally, but prefer [[https://emacs-helm.github.io/helm/][Helm]] for org-roam
commands, set:

#+BEGIN_SRC emacs-lisp
  (setq org-roam-completion-system 'helm)
#+END_SRC

Other options include ~'ido~, and ~'ivy~.

* Roam Protocol

Org-roam extends ~org-protocol~ with 2 protocols: the ~roam-file~ and ~roam-ref~
protocols.

** Installation

To enable Org-roam's protocol extensions, you have to add the following to your
init file:

#+BEGIN_SRC emacs-lisp
(require 'org-roam-protocol)
#+END_SRC

The instructions for setting up ~org-protocol~ are reproduced below.

We will also need to create a desktop application for ~emacsclient~. The
instructions for various platforms are shown below.

For Linux users, create a desktop application in
~~/.local/share/applications/org-protocol.desktop~:

#+begin_example
[Desktop Entry]
Name=Org-Protocol
Exec=emacsclient %u
Icon=emacs-icon
Type=Application
Terminal=false
MimeType=x-scheme-handler/org-protocol
#+end_example

Associate ~org-protocol://~ links with the desktop application by
running in your shell:

#+BEGIN_SRC bash
xdg-mime default org-protocol.desktop x-scheme-handler/org-protocol
#+END_SRC

To disable the "confirm" prompt in Chrome, you can also make Chrome show a
checkbox to tick, so that the ~Org-Protocol Client~ app will be used without
confirmation. To do this, run in a shell:

#+BEGIN_SRC bash
sudo mkdir -p /etc/opt/chrome/policies/managed/
sudo tee /etc/opt/chrome/policies/managed/external_protocol_dialog.json >/dev/null <<'EOF'
{
  "ExternalProtocolDialogShowAlwaysOpenCheckbox": true
}
EOF
sudo chmod 644 /etc/opt/chrome/policies/managed/external_protocol_dialog.json
#+END_SRC

and then restart Chrome (for example, by navigating to <chrome://restart>) to
make the new policy take effect.

See [[https://www.chromium.org/administrators/linux-quick-start][here]] for more info on the ~/etc/opt/chrome/policies/managed~ directory and
[[https://cloud.google.com/docs/chrome-enterprise/policies/?policy=ExternalProtocolDialogShowAlwaysOpenCheckbox][here]] for information on the ~ExternalProtocolDialogShowAlwaysOpenCheckbox~ policy.

For MacOS, we need to create our own application.

1. Launch Script Editor
2. Use the following script, paying attention to the path to ~emacsclient~:

#+begin_src emacs-lisp
  on open location this_URL
      set EC to "/usr/local/bin/emacsclient --no-wait "
      set filePath to quoted form of this_URL
      do shell script EC & filePath
      tell application "Emacs" to activate
  end open location
#+end_src

3. Save the script in ~/Applications/OrgProtocolClient.app~, changing the script type to
   "Application", rather than "Script".
4. Edit ~/Applications/OrgProtocolClient.app/Contents/Info.plist~, adding the
   following before the last ~</dict>~ tag:

#+begin_src text
  <key>CFBundleURLTypes</key>
  <array>
    <dict>
      <key>CFBundleURLName</key>
      <string>org-protocol handler</string>
      <key>CFBundleURLSchemes</key>
      <array>
        <string>org-protocol</string>
      </array>
    </dict>
  </array>
#+end_src

5. Save the file, and run the ~OrgProtocolClient.app~ to register the protocol.

To disable the "confirm" prompt in Chrome, you can also make Chrome
show a checkbox to tick, so that the ~OrgProtocol~ app will be used
without confirmation. To do this, run in a shell:

#+BEGIN_SRC bash
defaults write com.google.Chrome ExternalProtocolDialogShowAlwaysOpenCheckbox -bool true
#+END_SRC


If you're using [[https://github.com/railwaycat/homebrew-emacsmacport][Emacs Mac Port]], it registered its `Emacs.app` as the default
handler for the URL scheme `org-protocol`. To make ~OrgProtocol.app~
the default handler instead, run:

#+BEGIN_SRC bash
defaults write com.apple.LaunchServices/com.apple.launchservices.secure LSHandlers -array-add \
'{"LSHandlerPreferredVersions" = { "LSHandlerRoleAll" = "-"; }; LSHandlerRoleAll = "org.yourusername.OrgProtocol"; LSHandlerURLScheme = "org-protocol";}'
#+END_SRC

Then restart your computer.

For Windows, create a temporary ~org-protocol.reg~ file:

#+BEGIN_SRC text
REGEDIT4

[HKEY_CLASSES_ROOT\org-protocol]
@="URL:Org Protocol"
"URL Protocol"=""
[HKEY_CLASSES_ROOT\org-protocol\shell]
[HKEY_CLASSES_ROOT\org-protocol\shell\open]
[HKEY_CLASSES_ROOT\org-protocol\shell\open\command]
@="\"C:\\Windows\\System32\\wsl.exe\" emacsclient \"%1\""
#+END_SRC

The above will forward the protocol to WSL. If you run Emacs natively on
Windows, replace the last line with:

#+BEGIN_SRC text
@="\"c:\\path\\to\\emacs\\bin\\emacsclientw.exe\"  \"%1\""
#+END_SRC

After executing the .reg file, the protocol is registered and you can delete the
file.

** The roam-file protocol

This is a simple protocol that opens the path specified by the ~file~
key (e.g. ~org-protocol://roam-file?file=/tmp/file.org~). This is used
in the generated graph.

** The roam-ref protocol

This protocol finds or creates a new note with a given ~roam_key~:

[[file:images/roam-ref.gif]]

To use this, create the following [[https://en.wikipedia.org/wiki/Bookmarklet][bookmarklet]] in your browser:

#+BEGIN_SRC javascript
  javascript:location.href =
      'org-protocol://roam-ref?template=r&ref='
      + encodeURIComponent(location.href)
      + '&title='
      + encodeURIComponent(document.title)
      + '&body='
      + encodeURIComponent(window.getSelection())
#+END_SRC

or as a keybinding in ~qutebrowser~ in , using the ~config.py~ file (see
[[https://github.com/qutebrowser/qutebrowser/blob/master/doc/help/configuring.asciidoc][Configuring qutebrowser]]):

#+BEGIN_SRC python
  config.bind("<Ctrl-r>", "open javascript:location.href='org-protocol://roam-ref?template=r&ref='+encodeURIComponent(location.href)+'&title='+encodeURIComponent(document.title)")
#+END_SRC

where ~template~ is the template key for a template in
~org-roam-capture-ref-templates~ (see [[*The Templating System][The Templating System]]). These templates
should contain a ~#+roam_key: ${ref}~ in it.

* Daily-notes

Org-roam provides journaling capabilities akin to
[[#org-journal][Org-journal]] with ~org-roam-dailies~.

** Configuration

For ~org-roam-dailies~ to work, you need to define two variables:

- Variable: ~org-roam-dailies-directory~

  Path to daily-notes.

- Variable: ~org-roam-dailies-capture-templates~

  Capture templates for daily-notes in Org-roam.

Here is a sane default configuration:

#+begin_src emacs-lisp
  (setq org-roam-dailies-directory "daily/")

  (setq org-roam-dailies-capture-templates
        '(("d" "default" entry
           #'org-roam-capture--get-point
           "* %?"
           :file-name "daily/%<%Y-%m-%d>"
           :head "#+title: %<%Y-%m-%d>\n\n")))
#+end_src

Make sure that ~org-roam-dailies-directory~ appears in ~:file-name~ for your
notes to be recognized as daily-notes. You can have different templates placing
their notes in different directories, but the one in
~org-roam-dailies-directory~ will be considered as the main one in commands.

See [[*The Templating System][The Templating System]] for creating new
templates. ~org-roam-dailies~ provides an extra ~:olp~ option which allows
specifying the outline-path to a heading:

#+begin_src emacs-lisp
  (setq org-roam-dailies-capture-templates
        '(("l" "lab" entry
           #'org-roam-capture--get-point
           "* %?"
           :file-name "daily/%<%Y-%m-%d>"
           :head "#+title: %<%Y-%m-%d>\n"
           :olp ("Lab notes"))

          ("j" "journal" entry
           #'org-roam-capture--get-point
           "* %?"
           :file-name "daily/%<%Y-%m-%d>"
           :head "#+title: %<%Y-%m-%d>\n"
           :olp ("Journal"))))
#+end_src

The template ~l~ will put its notes under the heading ‘Lab notes’, and the
template ~j~ will put its notes under the heading ‘Journal’. 

** Capturing and finding daily-notes

- Function: ~org-roam-dailies-capture-today~ &optional goto

  Create an entry in the daily note for today.

  When ~goto~ is non-nil, go to the note without creating an entry.

- Function: ~org-roam-dailies-find-today~

  Find the daily note for today, creating it if necessary.

There are variants of those commands for ~-yesterday~ and ~-tomorrow~:

- Function: ~org-roam-dailies-capture-yesterday~ n &optional goto

  Create an entry in the daily note for yesteday.

  With numeric argument ~n~, use the daily note ~n~ days in the past.

- Function: ~org-roam-dailies-find-yesterday~

  With numeric argument N, use the daily-note N days in the future.

There are also commands which allow you to use Emacs’s ~calendar~ to find the date

- Function: ~org-roam-dailies-capture-date~

  Create an entry in the daily note for a date using the calendar.

  Prefer past dates, unless ~prefer-future~ is non-nil.
  
  With a 'C-u' prefix or when ~goto~ is non-nil, go the note without
  creating an entry.

- Function: ~org-roam-dailies-find-date~

  Find the daily note for a date using the calendar, creating it if necessary.

  Prefer past dates, unless ~prefer-future~ is non-nil.

** Navigation
  
You can navigate between daily-notes:

- Function: ~org-roam-dailies-find-directory~

  Find and open ~org-roam-dailies-directory~.

- Function: ~org-roam-dailies-find-previous-note~

  When in an daily-note, find the previous one.

- Function: ~org-roam-dailies-find-next-note~

  When in an daily-note, find the next one.

* Diagnosing and Repairing Files

Org-roam provides a utility for diagnosing and repairing problematic files via
~org-roam-doctor~. By default, ~org-roam-doctor~ runs the check on the current
Org-roam file. To run the check only for all Org-roam files, run ~C-u M-x
org-roam-doctor~, but note that this may take some time.

- Function: org-roam-doctor &optional this-buffer

  Perform a check on Org-roam files to ensure cleanliness. If THIS-BUFFER, run
  the check only for the current buffer.

The checks run are defined in ~org-roam-doctor--checkers~. By default, there are
checkers for broken links and invalid =#+roam_*= properties.

Each checker is an instance of ~org-roam-doctor-checker~. To define a checker,
use ~make-org-roam-doctor-checker~. Here is a sample definition:

#+BEGIN_SRC emacs-lisp
(make-org-roam-doctor-checker
    :name 'org-roam-doctor-broken-links
    :description "Fix broken links."
    :actions '(("d" . ("Unlink" . org-roam-doctor--remove-link))
               ("r" . ("Replace link" . org-roam-doctor--replace-link))
               ("R" . ("Replace link (keep label)" . org-roam-doctor--replace-link-keep-label))))
#+END_SRC

The ~:name~ property is the name of the function run. The function takes in the
Org parse tree, and returns a list of ~(point error-message)~. ~:description~ is
a short description of what the checker does. ~:actions~ is an alist containing
elements of the form ~(char . (prompt . function))~. These actions are defined
per checker, to perform autofixes for the errors. For each error detected,
~org-roam-doctor~ will move the point to the current error, and pop-up a help
window displaying the error message, as well as the list of actions that can be
taken provided in ~:actions~.

* Finding Unlinked References

Unlinked references are occurrences of strings of text that exactly match the
title or alias of an existing note in the Org-roam database. Org-roam provides
facilities for discovering these unlinked references, so one may decide whether
to convert them into links.

To use this feature, simply call ~M-x org-roam-unlinked-references~ from within
an Org-roam note. Internally, Org-roam uses [[https://github.com/BurntSushi/ripgrep][ripgrep]] and a clever PCRE regex to
find occurrences of the title or aliases of the currently open note in all
Org-roam files. Hence, this requires a version of ripgrep that is compiled with
PCRE support.

#+begin_quote
NOTE: Since ripgrep cannot read encrypted files, this function cannot find
unlinked references within encrypted files.
#+end_quote

* Performance Optimization
** TODO Profiling Key Operations
** Garbage Collection

During the cache-build process, Org-roam generates a lot of in-memory
data-structures (such as the Org file's AST), which are discarded after use.
These structures are garbage collected at regular intervals (see [[info:elisp#Garbage
 Collection][info:elisp#Garbage Collection]]).

Org-roam provides the option ~org-roam-db-gc-threshold~ to temporarily change
the threshold value for GC to be triggered during these memory-intensive
operations. To reduce the number of garbage collection processes, one may set
~org-roam-db-gc-threshold~ to a high value (such as ~most-positive-fixnum~):

#+BEGIN_SRC emacs-lisp
  (setq org-roam-db-gc-threshold most-positive-fixnum)
#+END_SRC

* _ Copying
:PROPERTIES:
:COPYING:    t
:END:

#+BEGIN_QUOTE
Copyright (C) 2020-2020 Jethro Kuan <jethrokuan95@gmail.com>

You can redistribute this document and/or modify it under the terms
of the GNU General Public License as published by the Free Software
Foundation, either version 3 of the License, or (at your option) any
later version.

This document is distributed in the hope that it will be useful,
but WITHOUT ANY WARRANTY; without even the implied warranty of
MERCHANTABILITY or FITNESS FOR A PARTICULAR PURPOSE.  See the GNU
General Public License for more details.
#+END_QUOTE

* Appendix
** Note-taking Workflows
- Books ::
  - [[https://www.goodreads.com/book/show/34507927-how-to-take-smart-notes][How To Take Smart Notes]]
- Articles ::
  - [[https://www.lesswrong.com/posts/NfdHG6oHBJ8Qxc26s/the-zettelkasten-method-1][The Zettelkasten Method - LessWrong 2.0]]
  - [[https://reddit.com/r/RoamResearch/comments/eho7de/building_a_second_brain_in_roamand_why_you_might][Building a Second Brain in Roam...And Why You Might Want To : RoamResearch]]
  - [[https://www.nateliason.com/blog/roam][Roam Research: Why I Love It and How I Use It - Nat Eliason]]
  - [[https://twitter.com/adam_keesling/status/1196864424725774336?s=20][Adam Keesling's Twitter Thread]]
  - [[https://blog.jethro.dev/posts/how_to_take_smart_notes_org/][How To Take Smart Notes With Org-mode · Jethro Kuan]]
- Threads ::
  - [[https://news.ycombinator.com/item?id=22473209][Ask HN: How to Take Good Notes]]
- Videos ::
  - [[https://www.youtube.com/watch?v=RvWic15iXjk][How to Use Roam to Outline a New Article in Under 20 Minutes]]
** Ecosystem

*** Browsing History with winner-mode

~winner-mode~ is a global minor mode that allows one to undo and redo changes in
the window configuration. It is included with GNU Emacs since version 20.

~winner-mode~ can be used as a simple version of browser history for Org-roam.
Each click through org-roam links (from both Org files and the backlinks buffer)
causes changes in window configuration, which can be undone and redone using
~winner-mode~. To use ~winner-mode~, simply enable it, and bind the appropriate
interactive functions:

#+BEGIN_SRC emacs-lisp
  (winner-mode +1)
  (define-key winner-mode-map (kbd "<M-left>") #'winner-undo)
  (define-key winner-mode-map (kbd "<M-right>") #'winner-redo)

#+END_SRC
*** Versioning Notes

Since Org-roam notes are just plain text, it is trivial to track changes in your
notes database using version control systems such as [[https://git-scm.com/][Git]]. Simply initialize
~org-roam-directory~ as a Git repository, and commit your files at regular or
appropriate intervals. [[https://magit.vc/][Magit]] is a great interface to Git within Emacs.

In addition, it may be useful to observe how a particular note has evolved, by
looking at the file history. [[https://gitlab.com/pidu/git-timemachine][Git-timemachine]] allows you to visit historic
versions of a tracked Org-roam note.

*** Full-text search interface with Deft
   :PROPERTIES:
   :CUSTOM_ID: deft
   :END:

[[https://jblevins.org/projects/deft/][Deft]] provides a nice interface for browsing and filtering org-roam notes.

#+BEGIN_SRC emacs-lisp
  (use-package deft
    :after org
    :bind
    ("C-c n d" . deft)
    :custom
    (deft-recursive t)
    (deft-use-filter-string-for-filename t)
    (deft-default-extension "org")
    (deft-directory "/path/to/org-roam-files/"))
#+END_SRC

If the title of the Org file is not the first line, you might not get nice
titles. You may choose to patch this to use ~org-roam~'s functionality. Here I'm
using [[https://github.com/raxod502/el-patch][el-patch]]:

#+BEGIN_SRC emacs-lisp
  (use-package el-patch
    :straight (:host github
               :repo "raxod502/el-patch"
               :branch "develop"))

  (eval-when-compile
    (require 'el-patch))
#+END_SRC

The Deft interface can slow down quickly when the number of files get huge.
[[https://github.com/hasu/notdeft][Notdeft]] is a fork of Deft that uses an external search engine and indexer.

*** Org-journal
   :PROPERTIES:
   :CUSTOM_ID: org-journal
   :END:

[[https://github.com/bastibe/org-journal][Org-journal]] provides journaling capabilities to Org-mode. A lot of its
functionalities have been incorporated into Org-roam under the name
[[*Daily-notes][~org-roam-dailies~]]. It remains a good tool if you want to isolate your verbose
journal entries from the ideas you would write on a scratchpad.

#+BEGIN_SRC emacs-lisp
  (use-package org-journal
    :bind
    ("C-c n j" . org-journal-new-entry)
    :custom
    (org-journal-date-prefix "#+title: ")
    (org-journal-file-format "%Y-%m-%d.org")
    (org-journal-dir "/path/to/journal/files/")
    (org-journal-date-format "%A, %d %B %Y"))
#+END_SRC

*** Note-taking Add-ons
   :PROPERTIES:
   :CUSTOM_ID: note-taking-add-ons
   :END:

These are some plugins that make note-taking in Org-mode more enjoyable.

**** Org-download
    :PROPERTIES:
    :CUSTOM_ID: org-download
    :END:

[[https://github.com/abo-abo/org-download][Org-download]] lets you screenshot and yank images from the web into your notes:

#+CAPTION: org-download
[[file:images/org-download.gif]]

#+BEGIN_SRC emacs-lisp
  (use-package org-download
    :after org
    :bind
    (:map org-mode-map
          (("s-Y" . org-download-screenshot)
           ("s-y" . org-download-yank))))
#+END_SRC

**** mathpix.el
    :PROPERTIES:
    :CUSTOM_ID: mathpix.el
    :END:

[[https://github.com/jethrokuan/mathpix.el][mathpix.el]] uses [[https://mathpix.com/][Mathpix's]] API to convert clips into latex equations:

#+CAPTION: mathpix
[[file:images/mathpix.gif]]

#+BEGIN_SRC emacs-lisp
  (use-package mathpix.el
    :straight (:host github :repo "jethrokuan/mathpix.el")
    :custom ((mathpix-app-id "app-id")
             (mathpix-app-key "app-key"))
    :bind
    ("C-x m" . mathpix-screenshot))
#+END_SRC

**** Org-noter / Interleave
    :PROPERTIES:
    :CUSTOM_ID: org-noter-interleave
    :END:

[[https://github.com/weirdNox/org-noter][Org-noter]] and
[[https://github.com/rudolfochrist/interleave][Interleave]] are both
projects that allow synchronised annotation of documents (PDF, EPUB
etc.) within Org-mode.

**** Bibliography
    :PROPERTIES:
    :CUSTOM_ID: bibliography
    :END:

[[https://github.com/org-roam/org-roam-bibtex][org-roam-bibtex]] offers
tight integration between
[[https://github.com/jkitchin/org-ref][org-ref]],
[[https://github.com/tmalsburg/helm-bibtex][helm-bibtex]] and
~org-roam~. This helps you manage your bibliographic notes under
~org-roam~.

For example, though helm-bibtex provides the ability to visit notes for
bibliographic entries, org-roam-bibtex extends it with the ability to visit the
file with the right =#+roam_key=.

**** Spaced Repetition
    :PROPERTIES:
    :CUSTOM_ID: spaced-repetition
    :END:

[[https://www.leonrische.me/fc/index.html][Org-fc]] is a spaced repetition system that scales well with a large number of
files. Other alternatives include [[https://orgmode.org/worg/org-contrib/org-drill.html][org-drill]], and [[https://github.com/abo-abo/pamparam][pamparam]].

To use Anki for spaced repetition, [[https://github.com/louietan/anki-editor][anki-editor]] allows you to write your cards in
Org-mode, and sync your cards to Anki via [[https://github.com/FooSoft/anki-connect#installation][anki-connect]].

* FAQ
** How do I have more than one Org-roam directory?

Emacs supports directory-local variables, allowing the value of
~org-roam-directory~ to be different in different directories. It does this by
checking for a file named ~.dir-locals.el~.

To add support for multiple directories, override the ~org-roam-directory~
variable using directory-local variables. This is what ~.dir-locals.el~ may
contain:

#+BEGIN_SRC emacs-lisp
  ((nil . ((org-roam-directory . (expand-file-name "."))
           (org-roam-db-location . (expand-file-name "./org-roam.db")))))
#+END_SRC

All files within that directory will be treated as their own separate set of
Org-roam files. Remember to run ~org-roam-db-build-cache~ from a file within
that directory, at least once.

** How do I migrate from Roam Research?

Fabio has produced a command-line tool that converts markdown files exported
from Roam Research into Org-roam compatible markdown. More instructions are
provided [[https://github.com/fabioberger/roam-migration][in the repository]].

** How do I create a note whose title already matches one of the candidates?

This situation arises when, for example, one would like to create a note titled
"bar" when "barricade" already exists.

The solution is dependent on the mini-buffer completion framework in use. Here
are the solutions:

- Ivy :: call ~ivy-immediate-done~, typically bound to ~C-M-j~. Alternatively,
  set ~ivy-use-selectable-prompt~ to ~t~, so that "bar" is now selectable.
- Helm :: Org-roam should provide a selectable "[?] bar" candidate at the top of
  the candidate list.

* Keystroke Index
:PROPERTIES:
:APPENDIX:   t
:INDEX:      ky
:COOKIE_DATA: recursive
:END:
* Command Index
:PROPERTIES:
:APPENDIX:   t
:INDEX:      cp
:END:
* Function Index
:PROPERTIES:
:APPENDIX:   t
:INDEX:      fn
:END:
* Variable Index
:PROPERTIES:
:APPENDIX:   t
:INDEX:      vr
:END:

* Footnotes
[fn:1] Depending on your completion framework, you may need to press TAB to
see the list.
[fn:2] Two easy ways to evaluate elisp: 1) Place the cursor after the closing
paren and run =M-x eval-last-sexp RET= or 2) Press =C-c C-c= with your cursor in
an Org file code block (like =#+BEGIN_SRC emacs-lisp=).
[fn:roam] To understand more about Roam, a collection of links are available in [[*Note-taking Workflows][Note-taking Workflows]].
 
# Local Variables:
# eval: (require 'ol-info)
# eval: (require 'ox-texinfo+ nil t)
# eval: (auto-fill-mode +1)
# after-save-hook: (lambda nil (progn (require 'ox-texinfo nil t) (org-texinfo-export-to-info)))
# indent-tabs-mode: nil
# org-src-preserve-indentation: nil
# End:<|MERGE_RESOLUTION|>--- conflicted
+++ resolved
@@ -364,20 +364,12 @@
 (setq org-roam-directory (file-truename "~/org-roam"))
 #+END_SRC
 
-<<<<<<< HEAD
+The ~file-truename~ function is only necessary when you use symbolic links
+inside ~org-roam-directory~: Org-roam does not resolve symbolic links.
+
 Next, we setup Org-roam to run functions on file changes to maintain cache
 consistency. This is achieved by running ~M-x org-roam-setup~. To ensure that
 Org-roam is available on startup, place this in your Emacs configuration:
-=======
-The ~file-truename~ function is only necessary when you use symbolic links
-inside ~org-roam-directory~: Org-roam does not resolve symbolic links.
-
-We encourage using a flat hierarchy for storing notes, but some prefer using
-folders for storing specific kinds of notes (e.g. websites, papers). This is
-fine; Org-roam searches recursively within ~org-roam-directory~ for notes.
-Instead of relying on the file hierarchy for any form of categorization, one
-should use links between files to establish connections between notes.
->>>>>>> 15c1a46e
 
 #+begin_src emacs-lisp
   (require 'org-roam)
